// ======================================================================
// © 2022. Triad National Security, LLC. All rights reserved.  This
// program was produced under U.S. Government contract
// 89233218CNA000001 for Los Alamos National Laboratory (LANL), which
// is operated by Triad National Security, LLC for the U.S.
// Department of Energy/National Nuclear Security Administration. All
// rights in the program are reserved by Triad National Security, LLC,
// and the U.S. Department of Energy/National Nuclear Security
// Administration. The Government is granted for itself and others
// acting on its behalf a nonexclusive, paid-up, irrevocable worldwide
// license in this material to reproduce, prepare derivative works,
// distribute copies to the public, perform publicly and display
// publicly, and to permit others to do so.
// ======================================================================

#ifndef SINGULARITY_OPAC_NEUTRINOS_MEAN_S_OPACITY_NEUTRINOS_
#define SINGULARITY_OPAC_NEUTRINOS_MEAN_S_OPACITY_NEUTRINOS_

#include <cmath>

#include <ports-of-call/portability.hpp>
#include <singularity-opac/base/radiation_types.hpp>
#include <singularity-opac/base/robust_utils.hpp>
#include <singularity-opac/base/sp5.hpp>
#include <singularity-opac/constants/constants.hpp>
#include <spiner/databox.hpp>

#include <singularity-opac/neutrinos/mean_neutrino_s_variant.hpp>
#include <singularity-opac/neutrinos/thermal_distributions_neutrinos.hpp>

namespace singularity {
namespace neutrinos {
namespace impl {

#define EPS (10.0 * std::numeric_limits<Real>::min())

// TODO(BRR) Note: It is assumed that lambda is constant for all densities,
// temperatures, and Ye

template <typename ThermalDistribution, typename pc = PhysicalConstantsCGS>
class MeanSOpacity {
 public:
  MeanSOpacity() = default;
  template <typename SOpacity>
  MeanSOpacity(const SOpacity &s_opac, const Real lRhoMin, const Real lRhoMax,
               const int NRho, const Real lTMin, const Real lTMax, const int NT,
               const Real YeMin, const Real YeMax, const int NYe,
               Real *lambda = nullptr) {
    MeanSOpacity(s_opac, lRhoMin, lRhoMax, NRho, lTMin, lTMax, NT, YeMin, YeMax,
                 NYe, -1., -1., 100, lambda);
  }
  template <typename SOpacity>
  MeanSOpacity(const SOpacity &s_opac, const Real lRhoMin, const Real lRhoMax,
               const int NRho, const Real lTMin, const Real lTMax, const int NT,
               const Real YeMin, const Real YeMax, const int NYe, Real lNuMin,
               Real lNuMax, const int NNu, Real *lambda = nullptr) {
    ThermalDistribution dist;

    lkappaPlanck_.resize(NRho, NT, NYe, NEUTRINO_NTYPES);
    // index 0 is the species and is not interpolatable
    lkappaPlanck_.setRange(1, YeMin, YeMax, NYe);
    lkappaPlanck_.setRange(2, lTMin, lTMax, NT);
    lkappaPlanck_.setRange(3, lRhoMin, lRhoMax, NRho);
    lkappaRosseland_.copyMetadata(lkappaPlanck_);

    // Fill tables
    for (int iRho = 0; iRho < NRho; ++iRho) {
      Real lRho = lkappaPlanck_.range(3).x(iRho);
      Real rho = fromLog_(lRho);
      for (int iT = 0; iT < NT; ++iT) {
        Real lT = lkappaPlanck_.range(2).x(iT);
        Real T = fromLog_(lT);
        for (int iYe = 0; iYe < NYe; ++iYe) {
          Real Ye = lkappaPlanck_.range(1).x(iYe);
          for (int idx = 0; idx < NEUTRINO_NTYPES; ++idx) {
            RadiationType type = Idx2RadType(idx);
            Real kappaPlanckNum = 0.;
            Real kappaPlanckDenom = 0.;
            Real kappaRosselandNum = 0.;
            Real kappaRosselandDenom = 0.;
            // Choose default temperature-specific frequency grid if frequency
            // grid not specified
            if (lNuMin < 0. || lNuMax < 0.) {
              lNuMin = toLog_(1.e-3 * pc::kb * fromLog_(lTMin) / pc::h);
              lNuMax = toLog_(1.e3 * pc::kb * fromLog_(lTMax) / pc::h);
            }
            const Real dlnu = (lNuMax - lNuMin) / (NNu - 1);
            // Integrate over frequency
            for (int inu = 0; inu < NNu; ++inu) {
              const Real weight =
                  (inu == 0 || inu == NNu - 1) ? 0.5 : 1.; // Trapezoidal rule
              const Real lnu = lNuMin + inu * dlnu;
              const Real nu = fromLog_(lnu);
              const Real alpha = s_opac.TotalScatteringCoefficient(
                  rho, T, Ye, type, nu, lambda);
              const Real B = dist.ThermalDistributionOfTNu(T, type, nu);
              const Real dBdT = dist.DThermalDistributionOfTNuDT(T, type, nu);
              kappaPlanckNum += weight * alpha / rho * B * nu * dlnu;
              kappaPlanckDenom += weight * B * nu * dlnu;

              if (alpha > singularity_opac::robust::SMALL()) {
                kappaRosselandNum +=
                    weight * singularity_opac::robust::ratio(rho, alpha) *
                    dBdT * nu * dlnu;
                kappaRosselandDenom += weight * dBdT * nu * dlnu;
              }

              Real kappaPlanck = singularity_opac::robust::ratio(
                  kappaPlanckNum, kappaPlanckDenom);
              Real kappaRosseland =
                  kappaPlanck > singularity_opac::robust::SMALL()
                      ? singularity_opac::robust::ratio(kappaRosselandDenom,
                                                        kappaRosselandNum)
                      : 0.;
              lkappaPlanck_(iRho, iT, iYe, idx) = toLog_(kappaPlanck);
              lkappaRosseland_(iRho, iT, iYe, idx) = toLog_(kappaRosseland);
              if (std::isnan(lkappaPlanck_(iRho, iT, iYe, idx)) ||
                  std::isnan(lkappaRosseland_(iRho, iT, iYe, idx))) {
                OPAC_ERROR("neutrinos::MeanSOpacity: NAN in scattering opacity "
                           "evaluations");
              }
            }
          }
        }
      }
    }
  }

#ifdef SPINER_USE_HDF
    MeanSOpacity(const std::string &filename) : filename_(filename.c_str()) {
      herr_t status = H5_SUCCESS;
      hid_t file = H5Fopen(filename.c_str(), H5F_ACC_RDONLY, H5P_DEFAULT);
      status += lkappaPlanck_.loadHDF(file, SP5::MeanSOpac::PlanckMeanSOpacity);
      status +=
          lkappaRosseland_.loadHDF(file, SP5::MeanSOpac::RosselandMeanSOpacity);
      status += H5Fclose(file);

      if (status != H5_SUCCESS) {
        OPAC_ERROR("neutrinos::MeanSOpacity: HDF5 error\n");
      }
    }

    void Save(const std::string &filename) const {
      herr_t status = H5_SUCCESS;
      hid_t file =
          H5Fcreate(filename.c_str(), H5F_ACC_TRUNC, H5P_DEFAULT, H5P_DEFAULT);
      status += lkappaPlanck_.saveHDF(file, SP5::MeanSOpac::PlanckMeanSOpacity);
      status +=
          lkappaRosseland_.saveHDF(file, SP5::MeanSOpac::RosselandMeanSOpacity);
      status += H5Fclose(file);

      if (status != H5_SUCCESS) {
        OPAC_ERROR("neutrinos::MeanSOpacity: HDF5 error\n");
      }
    }
#endif

<<<<<<< HEAD
    PORTABLE_INLINE_FUNCTION void PrintParams() const {
      printf("Mean opacity\n");
    }
=======
  PORTABLE_INLINE_FUNCTION void PrintParams() const {
    printf("Mean scattering opacity\n");
  }
>>>>>>> 7a89efb3

    MeanSOpacity GetOnDevice() {
      MeanSOpacity other;
      other.lkappaPlanck_ = Spiner::getOnDeviceDataBox(lkappaPlanck_);
      other.lkappaRosseland_ = Spiner::getOnDeviceDataBox(lkappaRosseland_);
      return other;
    }

    void Finalize() {
      lkappaPlanck_.finalize();
      lkappaRosseland_.finalize();
    }

    PORTABLE_INLINE_FUNCTION
    Real PlanckMeanTotalScatteringCoefficient(const Real rho, const Real temp,
                                              const Real Ye,
                                              const RadiationType type) const {
      Real lRho = toLog_(rho);
      Real lT = toLog_(temp);
      int idx = RadType2Idx(type);
      return rho * fromLog_(lkappaPlanck_.interpToReal(lRho, lT, Ye, idx));
    }

    PORTABLE_INLINE_FUNCTION
    Real RosselandMeanTotalScatteringCoefficient(
        const Real rho, const Real temp, const Real Ye,
        const RadiationType type) const {
      Real lRho = toLog_(rho);
      Real lT = toLog_(temp);
      int idx = RadType2Idx(type);
      return rho * fromLog_(lkappaRosseland_.interpToReal(lRho, lT, Ye, idx));
    }

   private:
    PORTABLE_INLINE_FUNCTION Real toLog_(const Real x) const {
      return std::log10(std::abs(x) + EPS);
    }
    PORTABLE_INLINE_FUNCTION Real fromLog_(const Real lx) const {
      return std::pow(10., lx);
    }
    Spiner::DataBox lkappaPlanck_;
    Spiner::DataBox lkappaRosseland_;
    const char *filename_;
  };

#undef EPS

} // namespace impl

using MeanSOpacityScaleFree =
    impl::MeanSOpacity<FermiDiracDistributionNoMu<3, PhysicalConstantsUnity>,
                       PhysicalConstantsUnity>;
using MeanSOpacityCGS =
    impl::MeanSOpacity<FermiDiracDistributionNoMu<3>, PhysicalConstantsCGS>;
using MeanSOpacity = impl::MeanSVariant<MeanSOpacityScaleFree, MeanSOpacityCGS>;

} // namespace impl
} // namespace neutrinos

#endif // SINGULARITY_OPAC_NEUTRINOS_MEAN_OPACITY_S_NEUTRINOS__<|MERGE_RESOLUTION|>--- conflicted
+++ resolved
@@ -46,11 +46,21 @@
                const int NRho, const Real lTMin, const Real lTMax, const int NT,
                const Real YeMin, const Real YeMax, const int NYe,
                Real *lambda = nullptr) {
-    MeanSOpacity(s_opac, lRhoMin, lRhoMax, NRho, lTMin, lTMax, NT, YeMin, YeMax,
+    MeanSOpacityImpl<SOpacity, true>(s_opac, lRhoMin, lRhoMax, NRho, lTMin, lTMax, NT, YeMin, YeMax,
                  NYe, -1., -1., 100, lambda);
   }
+
   template <typename SOpacity>
   MeanSOpacity(const SOpacity &s_opac, const Real lRhoMin, const Real lRhoMax,
+               const int NRho, const Real lTMin, const Real lTMax, const int NT,
+               const Real YeMin, const Real YeMax, const int NYe, Real lNuMin,
+               Real lNuMax, const int NNu, Real *lambda = nullptr) {
+    MeanSOpacityImpl<SOpacity, false>(s_opac, lRhoMin, lRhoMax, NRho, lTMin, lTMax, NT, YeMin, YeMax,
+                 NYe, lNuMin, lNuMax, 100, lambda);
+  }
+
+  template <typename SOpacity, bool AUTOFREQ>
+  MeanSOpacityImpl(const SOpacity &s_opac, const Real lRhoMin, const Real lRhoMax,
                const int NRho, const Real lTMin, const Real lTMax, const int NT,
                const Real YeMin, const Real YeMax, const int NYe, Real lNuMin,
                Real lNuMax, const int NNu, Real *lambda = nullptr) {
@@ -80,7 +90,7 @@
             Real kappaRosselandDenom = 0.;
             // Choose default temperature-specific frequency grid if frequency
             // grid not specified
-            if (lNuMin < 0. || lNuMax < 0.) {
+            if (AUTOFREQ) {
               lNuMin = toLog_(1.e-3 * pc::kb * fromLog_(lTMin) / pc::h);
               lNuMax = toLog_(1.e3 * pc::kb * fromLog_(lTMax) / pc::h);
             }
@@ -155,15 +165,9 @@
     }
 #endif
 
-<<<<<<< HEAD
-    PORTABLE_INLINE_FUNCTION void PrintParams() const {
-      printf("Mean opacity\n");
-    }
-=======
   PORTABLE_INLINE_FUNCTION void PrintParams() const {
     printf("Mean scattering opacity\n");
   }
->>>>>>> 7a89efb3
 
     MeanSOpacity GetOnDevice() {
       MeanSOpacity other;
