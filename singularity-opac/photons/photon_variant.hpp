--- conflicted
+++ resolved
@@ -200,7 +200,6 @@
         opac_);
   }
 
-<<<<<<< HEAD
   // Temperature derivative of specific intensity of thermal distribution
   PORTABLE_INLINE_FUNCTION Real DThermalDistributionOfTNuDT(
       const Real temp, const Real nu, Real *lambda = nullptr) const {
@@ -211,10 +210,7 @@
         opac_);
   }
 
-  // Energy density of thermal distribution
-=======
   // Integral of thermal distribution over frequency and angle
->>>>>>> 673a0d10
   PORTABLE_INLINE_FUNCTION Real
   ThermalDistributionOfT(const Real temp, Real *lambda = nullptr) const {
     return mpark::visit(
